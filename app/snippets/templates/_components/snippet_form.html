--- conflicted
+++ resolved
@@ -99,12 +99,8 @@
                         rows="4"
                         name="content"
                         id="content"
-<<<<<<< HEAD
-                        class="min-h-16 block w-full rounded-md bg-white px-3 py-1.5 text-base text-stone-900 outline outline-1 -outline-offset-1 outline-stone-300 placeholder:text-stone-400 focus:outline focus:outline-2 focus:-outline-offset-2 focus:outline-indigo-600"
-=======
                         class="min-h-96 block w-full rounded-md bg-white px-3 py-1.5 text-base text-stone-900 outline outline-1 -outline-offset-1 outline-stone-300 placeholder:text-stone-400 focus:outline focus:outline-2 focus:-outline-offset-2 focus:outline-indigo-600"
                         required
->>>>>>> e8ae03d9
                         autocomplete="off"
                     >
                         {{- snippet.content if snippet and snippet.content else '' -}}
